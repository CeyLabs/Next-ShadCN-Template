--- conflicted
+++ resolved
@@ -16,17 +16,10 @@
     - Use [ShadCn UI components](https://ui.shadcn.com/)
 
 3. **Performance Optimization**:
-<<<<<<< HEAD
    - Dynamically import components to improve performance through lazy loading
    - Use server-side rendering when possible for better performance
    - Use Next.js Image component for optimized images
    - Always use `fetchy`, a fetch wrapper function from [@/lib/fetchy](https://github.com/CeyLabs/Next-ShadCN-Template/blob/rr/add-fetch-wrapper/src/lib/fetchy.ts), for making HTTP requests
-=======
-
-    - Dynamically import components to improve performance through lazy loading
-    - Use server-side rendering when possible for better performance
-    - Use Next.js Image component for optimized images
->>>>>>> 0a449aa4
 
 4. **Forms and Validation**:
 
